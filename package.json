<<<<<<< HEAD
{
    "name": "claude-appsscript-pro",
    "version": "3.0.1",
    "description": "Claude Apps Script Pro v3.0.1 - Google Apps Script + Sheets + WebApp Integrated Development Suite with 2-Minute Quick Setup",
    "main": "server.js",
    "type": "module",
    "engines": {
        "node": ">=18.0.0"
    },
    "scripts": {
        "start": "node server.js",
        "start-win": "C:\\Program Files\\nodejs\\node.exe server.js",
        "dev": "node server.js",
        "dev-win": "C:\\Program Files\\nodejs\\node.exe server.js",
        "test": "echo \"No tests yet\" && exit 0",
        "install-deps": "npm install --no-optional --no-fund",
        "install-deps-win": "C:\\Program Files\\nodejs\\npm.exe install --no-optional --no-fund",
        "setup": "npm install && echo \"Setup complete! Run 'npm run oauth-setup' to configure authentication.\"",
        "setup-win": "C:\\Program Files\\nodejs\\npm.exe install && echo Setup complete! Run 'npm run oauth-setup' to configure authentication.",
        "check": "node --check server.js",
        "check-win": "C:\\Program Files\\nodejs\\node.exe --check server.js",
        "oauth-setup": "node scripts/oauth-setup.cjs",
        "oauth-setup-win": "C:\\Program Files\\nodejs\\node.exe scripts/oauth-setup.cjs",
        "auth": "node scripts/oauth-setup.cjs",
        "auth-win": "C:\\Program Files\\nodejs\\node.exe scripts/oauth-setup.cjs",
        "quick-install": "node install.js",
        "quick-install-win": "install-windows.bat",
        "postinstall": "node -e \"console.log('\\n🎉 インストール完了！\\n\\n次のステップ: npm run quick-install\\n')\""
    },
    "dependencies": {
        "@modelcontextprotocol/sdk": "^1.13.1",
        "diff-match-patch": "^1.0.5",
        "dotenv": "^16.5.0",
        "googleapis": "^150.0.1",
        "open": "^10.1.0",
        "playwright-core": "^1.54.1",
        "yargs": "^17.7.2",
        "zod": "^3.23.0"
    },
    "devDependencies": {
        "@types/node": "^20.11.0"
    },
    "keywords": [
        "mcp",
        "claude",
        "google-apps-script",
        "automation",
        "productivity",
        "browser-debugging",
        "webapp-deployment",
        "sheets-functions",
        "output-reduction",
        "all-in-one-suite",
        "61-tools-integrated",
        "oauth-automation"
    ],
    "author": "Claude Apps Script Pro Team",
    "license": "MIT",
    "repository": {
        "type": "git",
        "url": "https://github.com/overdozer1124/claude-appsscript-pro.git"
    },
    "bugs": {
        "url": "https://github.com/overdozer1124/claude-appsscript-pro/issues"
    },
    "homepage": "https://github.com/overdozer1124/claude-appsscript-pro#readme",
    "os": [
        "win32",
        "darwin",
        "linux"
    ],
    "cpu": [
        "x64",
        "arm64"
    ]
}
=======
{
    "name": "claude-appsscript-pro",
    "version": "3.0.1",
    "description": "Claude Apps Script Pro v3.0.1 - Google Apps Script + Sheets + WebApp Integrated Development Suite with 2-Minute Quick Setup",
    "main": "server.js",
    "type": "module",
    "engines": {
        "node": ">=18.0.0"
    },
    "scripts": {
        "start": "node server.js",
        "start-win": "C:\\Program Files\\nodejs\\node.exe server.js",
        "dev": "node server.js",
        "dev-win": "C:\\Program Files\\nodejs\\node.exe server.js",
        "test": "echo \"No tests yet\" && exit 0",
        "install-deps": "npm install --no-optional --no-fund",
        "install-deps-win": "C:\\Program Files\\nodejs\\npm.exe install --no-optional --no-fund",
        "setup": "npm install && echo \"Setup complete! Run 'npm run oauth-setup' to configure authentication.\"",
        "setup-win": "C:\\Program Files\\nodejs\\npm.exe install && echo Setup complete! Run 'npm run oauth-setup' to configure authentication.",
        "check": "node --check server.js",
        "check-win": "C:\\Program Files\\nodejs\\node.exe --check server.js",
        "oauth-setup": "node scripts/oauth-setup.cjs",
        "oauth-setup-win": "C:\\Program Files\\nodejs\\node.exe scripts/oauth-setup.cjs",
        "auth": "node scripts/oauth-setup.cjs",
        "auth-win": "C:\\Program Files\\nodejs\\node.exe scripts/oauth-setup.cjs",
        "quick-install": "node install.js",
        "quick-install-win": "install-windows.bat",
        "postinstall": "node -e \"console.log('\\n🎉 インストール完了！\\n\\n次のステップ: npm run quick-install\\n')\""
    },
    "dependencies": {
        "@modelcontextprotocol/sdk": "^1.13.1",
        "diff-match-patch": "^1.0.5",
        "dotenv": "^16.5.0",
        "googleapis": "^150.0.1",
        "open": "^10.1.0",
        "playwright-core": "^1.54.1",
        "yargs": "^17.7.2",
        "zod": "^3.23.0"
    },
    "devDependencies": {
        "@types/node": "^20.11.0"
    },
    "keywords": [
        "mcp",
        "claude",
        "google-apps-script",
        "automation",
        "productivity",
        "browser-debugging",
        "webapp-deployment",
        "sheets-functions",
        "output-reduction",
        "all-in-one-suite",
        "61-tools-integrated",
        "oauth-automation"
    ],
    "author": "Claude Apps Script Pro Team",
    "license": "MIT",
    "repository": {
        "type": "git",
        "url": "https://github.com/overdozer1124/claude-appsscript-pro.git"
    },
    "bugs": {
        "url": "https://github.com/overdozer1124/claude-appsscript-pro/issues"
    },
    "homepage": "https://github.com/overdozer1124/claude-appsscript-pro#readme",
    "os": [
        "win32",
        "darwin",
        "linux"
    ],
    "cpu": [
        "x64",
        "arm64"
    ]
}
>>>>>>> e2e92329
<|MERGE_RESOLUTION|>--- conflicted
+++ resolved
@@ -1,155 +1,76 @@
-<<<<<<< HEAD
-{
-    "name": "claude-appsscript-pro",
-    "version": "3.0.1",
-    "description": "Claude Apps Script Pro v3.0.1 - Google Apps Script + Sheets + WebApp Integrated Development Suite with 2-Minute Quick Setup",
-    "main": "server.js",
-    "type": "module",
-    "engines": {
-        "node": ">=18.0.0"
-    },
-    "scripts": {
-        "start": "node server.js",
-        "start-win": "C:\\Program Files\\nodejs\\node.exe server.js",
-        "dev": "node server.js",
-        "dev-win": "C:\\Program Files\\nodejs\\node.exe server.js",
-        "test": "echo \"No tests yet\" && exit 0",
-        "install-deps": "npm install --no-optional --no-fund",
-        "install-deps-win": "C:\\Program Files\\nodejs\\npm.exe install --no-optional --no-fund",
-        "setup": "npm install && echo \"Setup complete! Run 'npm run oauth-setup' to configure authentication.\"",
-        "setup-win": "C:\\Program Files\\nodejs\\npm.exe install && echo Setup complete! Run 'npm run oauth-setup' to configure authentication.",
-        "check": "node --check server.js",
-        "check-win": "C:\\Program Files\\nodejs\\node.exe --check server.js",
-        "oauth-setup": "node scripts/oauth-setup.cjs",
-        "oauth-setup-win": "C:\\Program Files\\nodejs\\node.exe scripts/oauth-setup.cjs",
-        "auth": "node scripts/oauth-setup.cjs",
-        "auth-win": "C:\\Program Files\\nodejs\\node.exe scripts/oauth-setup.cjs",
-        "quick-install": "node install.js",
-        "quick-install-win": "install-windows.bat",
-        "postinstall": "node -e \"console.log('\\n🎉 インストール完了！\\n\\n次のステップ: npm run quick-install\\n')\""
-    },
-    "dependencies": {
-        "@modelcontextprotocol/sdk": "^1.13.1",
-        "diff-match-patch": "^1.0.5",
-        "dotenv": "^16.5.0",
-        "googleapis": "^150.0.1",
-        "open": "^10.1.0",
-        "playwright-core": "^1.54.1",
-        "yargs": "^17.7.2",
-        "zod": "^3.23.0"
-    },
-    "devDependencies": {
-        "@types/node": "^20.11.0"
-    },
-    "keywords": [
-        "mcp",
-        "claude",
-        "google-apps-script",
-        "automation",
-        "productivity",
-        "browser-debugging",
-        "webapp-deployment",
-        "sheets-functions",
-        "output-reduction",
-        "all-in-one-suite",
-        "61-tools-integrated",
-        "oauth-automation"
-    ],
-    "author": "Claude Apps Script Pro Team",
-    "license": "MIT",
-    "repository": {
-        "type": "git",
-        "url": "https://github.com/overdozer1124/claude-appsscript-pro.git"
-    },
-    "bugs": {
-        "url": "https://github.com/overdozer1124/claude-appsscript-pro/issues"
-    },
-    "homepage": "https://github.com/overdozer1124/claude-appsscript-pro#readme",
-    "os": [
-        "win32",
-        "darwin",
-        "linux"
-    ],
-    "cpu": [
-        "x64",
-        "arm64"
-    ]
-}
-=======
-{
-    "name": "claude-appsscript-pro",
-    "version": "3.0.1",
-    "description": "Claude Apps Script Pro v3.0.1 - Google Apps Script + Sheets + WebApp Integrated Development Suite with 2-Minute Quick Setup",
-    "main": "server.js",
-    "type": "module",
-    "engines": {
-        "node": ">=18.0.0"
-    },
-    "scripts": {
-        "start": "node server.js",
-        "start-win": "C:\\Program Files\\nodejs\\node.exe server.js",
-        "dev": "node server.js",
-        "dev-win": "C:\\Program Files\\nodejs\\node.exe server.js",
-        "test": "echo \"No tests yet\" && exit 0",
-        "install-deps": "npm install --no-optional --no-fund",
-        "install-deps-win": "C:\\Program Files\\nodejs\\npm.exe install --no-optional --no-fund",
-        "setup": "npm install && echo \"Setup complete! Run 'npm run oauth-setup' to configure authentication.\"",
-        "setup-win": "C:\\Program Files\\nodejs\\npm.exe install && echo Setup complete! Run 'npm run oauth-setup' to configure authentication.",
-        "check": "node --check server.js",
-        "check-win": "C:\\Program Files\\nodejs\\node.exe --check server.js",
-        "oauth-setup": "node scripts/oauth-setup.cjs",
-        "oauth-setup-win": "C:\\Program Files\\nodejs\\node.exe scripts/oauth-setup.cjs",
-        "auth": "node scripts/oauth-setup.cjs",
-        "auth-win": "C:\\Program Files\\nodejs\\node.exe scripts/oauth-setup.cjs",
-        "quick-install": "node install.js",
-        "quick-install-win": "install-windows.bat",
-        "postinstall": "node -e \"console.log('\\n🎉 インストール完了！\\n\\n次のステップ: npm run quick-install\\n')\""
-    },
-    "dependencies": {
-        "@modelcontextprotocol/sdk": "^1.13.1",
-        "diff-match-patch": "^1.0.5",
-        "dotenv": "^16.5.0",
-        "googleapis": "^150.0.1",
-        "open": "^10.1.0",
-        "playwright-core": "^1.54.1",
-        "yargs": "^17.7.2",
-        "zod": "^3.23.0"
-    },
-    "devDependencies": {
-        "@types/node": "^20.11.0"
-    },
-    "keywords": [
-        "mcp",
-        "claude",
-        "google-apps-script",
-        "automation",
-        "productivity",
-        "browser-debugging",
-        "webapp-deployment",
-        "sheets-functions",
-        "output-reduction",
-        "all-in-one-suite",
-        "61-tools-integrated",
-        "oauth-automation"
-    ],
-    "author": "Claude Apps Script Pro Team",
-    "license": "MIT",
-    "repository": {
-        "type": "git",
-        "url": "https://github.com/overdozer1124/claude-appsscript-pro.git"
-    },
-    "bugs": {
-        "url": "https://github.com/overdozer1124/claude-appsscript-pro/issues"
-    },
-    "homepage": "https://github.com/overdozer1124/claude-appsscript-pro#readme",
-    "os": [
-        "win32",
-        "darwin",
-        "linux"
-    ],
-    "cpu": [
-        "x64",
-        "arm64"
-    ]
-}
->>>>>>> e2e92329
+{
+    "name": "claude-appsscript-pro",
+    "version": "3.0.1",
+    "description": "Claude Apps Script Pro v3.0.1 - Google Apps Script + Sheets + WebApp Integrated Development Suite with 2-Minute Quick Setup",
+    "main": "server.js",
+    "type": "module",
+    "engines": {
+        "node": ">=18.0.0"
+    },
+    "scripts": {
+        "start": "node server.js",
+        "start-win": "C:\\Program Files\\nodejs\\node.exe server.js",
+        "dev": "node server.js",
+        "dev-win": "C:\\Program Files\\nodejs\\node.exe server.js",
+        "test": "echo \"No tests yet\" && exit 0",
+        "install-deps": "npm install --no-optional --no-fund",
+        "install-deps-win": "C:\\Program Files\\nodejs\\npm.exe install --no-optional --no-fund",
+        "setup": "npm install && echo \"Setup complete! Run 'npm run oauth-setup' to configure authentication.\"",
+        "setup-win": "C:\\Program Files\\nodejs\\npm.exe install && echo Setup complete! Run 'npm run oauth-setup' to configure authentication.",
+        "check": "node --check server.js",
+        "check-win": "C:\\Program Files\\nodejs\\node.exe --check server.js",
+        "oauth-setup": "node scripts/oauth-setup.cjs",
+        "oauth-setup-win": "C:\\Program Files\\nodejs\\node.exe scripts/oauth-setup.cjs",
+        "auth": "node scripts/oauth-setup.cjs",
+        "auth-win": "C:\\Program Files\\nodejs\\node.exe scripts/oauth-setup.cjs",
+        "quick-install": "node install.js",
+        "quick-install-win": "install-windows.bat",
+        "postinstall": "node -e \"console.log('\\n🎉 インストール完了！\\n\\n次のステップ: npm run quick-install\\n')\""
+    },
+    "dependencies": {
+        "@modelcontextprotocol/sdk": "^1.13.1",
+        "diff-match-patch": "^1.0.5",
+        "dotenv": "^16.5.0",
+        "googleapis": "^150.0.1",
+        "open": "^10.1.0",
+        "playwright-core": "^1.54.1",
+        "yargs": "^17.7.2",
+        "zod": "^3.23.0"
+    },
+    "devDependencies": {
+        "@types/node": "^20.11.0"
+    },
+    "keywords": [
+        "mcp",
+        "claude",
+        "google-apps-script",
+        "automation",
+        "productivity",
+        "browser-debugging",
+        "webapp-deployment",
+        "sheets-functions",
+        "output-reduction",
+        "all-in-one-suite",
+        "61-tools-integrated",
+        "oauth-automation"
+    ],
+    "author": "Claude Apps Script Pro Team",
+    "license": "MIT",
+    "repository": {
+        "type": "git",
+        "url": "https://github.com/overdozer1124/claude-appsscript-pro.git"
+    },
+    "bugs": {
+        "url": "https://github.com/overdozer1124/claude-appsscript-pro/issues"
+    },
+    "homepage": "https://github.com/overdozer1124/claude-appsscript-pro#readme",
+    "os": [
+        "win32",
+        "darwin",
+        "linux"
+    ],
+    "cpu": [
+        "x64",
+        "arm64"
+    ]
+}